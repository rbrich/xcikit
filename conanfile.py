--- conflicted
+++ resolved
@@ -116,21 +116,9 @@
 
     _cmake = None
 
-<<<<<<< HEAD
     def set_version(self):
         self.version = load(self, Path(self.recipe_folder) / "VERSION").strip()
 
-    def _check_prereq(self, prereq):
-        if not prereq:
-            return True
-        for p in prereq:
-            # Missing option -> forced enabled (see self.configure)
-            if self.options.get_safe(p, True):
-                return True
-        return False
-
-=======
->>>>>>> c5309693
     def config_options(self):
         if self.settings.os != "Linux":
             del self.options["vulkan-loader"].with_wsi_xcb
@@ -145,13 +133,9 @@
             info.setdefault('prereq', [])
             yield info
 
-<<<<<<< HEAD
     def validate(self):
         check_min_cppstd(self, "20")
 
-    def configure(self):
-        # Dependent options - remove their requirements
-=======
     def _check_prereq(self, prereq):
         if not prereq:
             return True
@@ -161,10 +145,8 @@
         return False
 
     def configure(self):
-        tools.check_min_cppstd(self, "20")
         remove_options = []
         # Dependent options
->>>>>>> c5309693
         if self.options.widgets:
             remove_options += ["text", "graphics"]
             self.options.text = True
