--- conflicted
+++ resolved
@@ -80,7 +80,6 @@
     install(TARGETS demo_glfw EXPORT xcikit DESTINATION ${INST_EXAMPLES})
 endif ()
 
-<<<<<<< HEAD
 if (XCI_WITH_VULKAN)
     find_package(glfw3 3.2 REQUIRED)
     find_package(Vulkan REQUIRED)
@@ -94,24 +93,5 @@
     install(TARGETS demo_vulkan EXPORT xcikit DESTINATION ${INST_EXAMPLES})
 endif ()
 
-if (XCI_WITH_SFML)
-    add_subdirectory(in_sfml)
-endif()
-
-if (XCI_WITH_MAGNUM)
-    add_subdirectory(in_magnum)
-endif ()
-
-if (XCI_WITH_PANDA3D)
-    add_executable(demo_panda3d demo_panda3d.cpp)
-    target_link_libraries(demo_panda3d
-        xci-text
-        xci-graphics-panda3d)
-    install(TARGETS demo_panda3d EXPORT xcikit DESTINATION ${INST_EXAMPLES})
-endif ()
-
-
-=======
->>>>>>> b8a429a0
 add_executable(demo_reflect reflect/demo_reflect.cpp)
 target_link_libraries(demo_reflect xci-data)