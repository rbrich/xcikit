--- conflicted
+++ resolved
@@ -3,13 +3,7 @@
 project(xcikit C CXX)
 
 option(XCI_WITH_OPENGL "Link with GLFW and build libxci-graphics-opengl." ON)
-<<<<<<< HEAD
 option(XCI_WITH_VULKAN "Link with GLFW and build libxci-graphics-vulkan." OFF)
-option(XCI_WITH_MAGNUM "Link with Magnum and build libxci-graphics-magnum." OFF)
-option(XCI_WITH_PANDA3D "Link with Panda3D and build libxci-graphics-panda." OFF)
-option(XCI_WITH_SFML "Build example of integration with SFML." OFF)
-=======
->>>>>>> b8a429a0
 option(XCI_WITH_TINFO "Link with TInfo (from NCurses) and use it for TTY control sequences." OFF)
 option(XCI_WITH_ZIP "Link xci-core with libzip and use it for ZIP format in VFS." OFF)
 option(XCI_BENCHMARK "Enable benchmarks. Requires Google benchmark to be installed and in CMake path." OFF)
@@ -126,17 +120,11 @@
 
 # Choose default graphics engine:
 if (NOT XCI_GRAPHICS_DEFAULT)
-<<<<<<< HEAD
     if (XCI_WITH_VULKAN)
         set(XCI_GRAPHICS_DEFAULT vulkan)
     elseif (XCI_WITH_OPENGL)
         set(XCI_GRAPHICS_DEFAULT opengl)
-    elseif (XCI_WITH_PANDA3D)
-        set(XCI_GRAPHICS_DEFAULT panda3d)
     endif()
-=======
-    set(XCI_GRAPHICS_DEFAULT opengl)
->>>>>>> b8a429a0
 endif()
 set(XCI_GRAPHICS_DEFAULT ${XCI_GRAPHICS_DEFAULT} CACHE STRING "Default graphics implementation.")
 add_library(xci-graphics ALIAS xci-graphics-${XCI_GRAPHICS_DEFAULT})
