--- conflicted
+++ resolved
@@ -232,32 +232,6 @@
 int main(int argc, char* argv[])
 {
     Environment env;
-<<<<<<< HEAD
-
-    map<string, docopt::value> args = docopt::docopt(
-            "Usage:\n"
-            "    lasci [options] [INPUT ...]\n"
-            "\n"
-            "Options:\n"
-            "   -e EXPR --eval EXPR    Load EXPR as it was a module, run it and exit\n"
-            "   -O --optimize          Allow optimizations\n"
-            "   -r --raw-ast           Print raw AST\n"
-            "   -t --ast               Print processed AST\n"
-            "   -b --bytecode          Print bytecode\n"
-            "   -s --symtab            Print symbol table\n"
-            "   -m --module            Print compiled module content\n"
-            "   --trace                Trace bytecode\n"
-            "   --pp-symbols           Stop after symbols pass\n"
-            "   --pp-types             Stop after typecheck pass\n"
-            "   --pp-nonlocals         Stop after nonlocals pass\n"
-            "   --no-std               Do not load standard library\n"
-            "   -h --help              Show help\n",
-            { argv + 1, argv + argc },
-            /*help =*/ true,
-            "");
-
-=======
->>>>>>> 132c7b1e
     Options opts;
 
     std::vector<const char*> input_files;
