// dump.cpp created on 2019-10-08, part of XCI toolkit
// Copyright 2019 Radek Brich
//
// Licensed under the Apache License, Version 2.0 (the "License");
// you may not use this file except in compliance with the License.
// You may obtain a copy of the License at
//
//     http://www.apache.org/licenses/LICENSE-2.0
//
// Unless required by applicable law or agreed to in writing, software
// distributed under the License is distributed on an "AS IS" BASIS,
// WITHOUT WARRANTIES OR CONDITIONS OF ANY KIND, either express or implied.
// See the License for the specific language governing permissions and
// limitations under the License.

#include "dump.h"
#include "Function.h"
#include "Module.h"
#include <xci/core/string.h>
#include <xci/compat/macros.h>
#include <iomanip>
#include <sstream>

namespace xci::script {

using std::endl;
using std::left;
using std::right;
using std::setw;
using std::string;
using std::ostringstream;


// stream manipulators

struct StreamOptions {
    bool enable_tree : 1;
    unsigned level : 5;
};

static StreamOptions& stream_options(std::ostream& os) {
    static int idx = std::ios_base::xalloc();
    return reinterpret_cast<StreamOptions&>(os.iword(idx));
}

std::ostream& dump_tree(std::ostream& os)
{
    stream_options(os).enable_tree = true;
    return os;
}

std::ostream& put_indent(std::ostream& os)
{
    std::string pad(stream_options(os).level * 3u, ' ');
    return os << pad;
}

std::ostream& more_indent(std::ostream& os)
{
    stream_options(os).level += 1;
    return os;
}

std::ostream& less_indent(std::ostream& os)
{
    assert(stream_options(os).level >= 1);
    stream_options(os).level -= 1;
    return os;
}


// AST

namespace ast {

class DumpVisitor: public ConstVisitor {
public:
    explicit DumpVisitor(std::ostream& os) : m_os(os) {}
    void visit(const Definition& v) override { m_os << v; }
    void visit(const Invocation& v) override { m_os << v; }
    void visit(const Return& v) override { m_os << v; }
    void visit(const Class& v) override { m_os << v; }
    void visit(const Instance& v) override { m_os << v; }
    void visit(const Integer& v) override { m_os << v; }
    void visit(const Float& v) override { m_os << v; }
    void visit(const String& v) override { m_os << v; }
    void visit(const Tuple& v) override { m_os << v; }
    void visit(const List& v) override { m_os << v; }
    void visit(const Reference& v) override { m_os << v; }
    void visit(const Call& v) override { m_os << v; }
    void visit(const OpCall& v) override { m_os << v; }
    void visit(const Condition& v) override { m_os << v; }
    void visit(const Function& v) override { m_os << v; }
    void visit(const TypeName& v) override { m_os << v; }
    void visit(const FunctionType& v) override { m_os << v; }
    void visit(const ListType& v) override { m_os << v; }

private:
    std::ostream& m_os;
};

std::ostream& operator<<(std::ostream& os, const Integer& v)
{
    if (stream_options(os).enable_tree) {
        return os << put_indent << "Integer(Expression) " << v.value << endl;
    } else {
        return os << v.value;
    }
}

std::ostream& operator<<(std::ostream& os, const Float& v)
{
    if (stream_options(os).enable_tree) {
        return os << put_indent << "Float(Expression) " << v.value << endl;
    } else {
        ostringstream sbuf;
        sbuf << v.value;
        auto str = sbuf.str();
        if (str.find('.') == string::npos)
            return os << str << ".0";
        else
            return os << str;
    }
}

std::ostream& operator<<(std::ostream& os, const String& v)
{
    if (stream_options(os).enable_tree) {
        return os << put_indent << "String(Expression) " << core::escape(v.value) << endl;
    } else {
        return os << '"' << core::escape(v.value) << '"';
    }
}

std::ostream& operator<<(std::ostream& os, const Tuple& v)
{
    if (stream_options(os).enable_tree) {
        os << put_indent << "Tuple(Expression)" << endl;
        os << more_indent;
        for (const auto& item : v.items)
            os << *item;
        return os << less_indent;
    } else {
        os << "(";
        for (const auto& item : v.items) {
            os << *item;
            if (&item != &v.items.back())
                os << ", ";
        }
        return os << ")";
    }
}

std::ostream& operator<<(std::ostream& os, const List& v)
{
    if (stream_options(os).enable_tree) {
        os << put_indent << "List(Expression)" << endl;
        os << more_indent;
        for (const auto& item : v.items)
            os << *item;
        return os << less_indent;
    } else {
        os << "[";
        for (const auto& item : v.items) {
            os << *item;
            if (&item != &v.items.back())
                os << ", ";
        }
        return os << "]";
    }
}

std::ostream& operator<<(std::ostream& os, const Variable& v)
{
    if (stream_options(os).enable_tree) {
        os << put_indent << "Variable" << endl;
        os << more_indent << v.identifier;
        if (v.type)
            os << *v.type;
        return os << less_indent;
    } else {
        os << v.identifier;
        if (v.type)
            os << ':' << *v.type;
        return os;
    }
}

std::ostream& operator<<(std::ostream& os, const Parameter& v)
{
    if (stream_options(os).enable_tree) {
        os << put_indent << "Parameter" << endl;
        os << more_indent;
        if (v.identifier)
            os << v.identifier;
        if (v.type)
            os << *v.type << endl;
        return os << less_indent;
    } else {
        if (v.identifier) {
            os << v.identifier;
            if (v.type)
                os << ':';
        }
        if (v.type)
            os << *v.type;
        return os;
    }
}

std::ostream& operator<<(std::ostream& os, const Identifier& v)
{
    if (stream_options(os).enable_tree) {
        os << put_indent << "Identifier " << v.name;
        if (v.symbol) {
            os << " [" << v.symbol << "]";
        }
        return os << endl;
    } else {
        return os << v.name;
    }
}

std::ostream& operator<<(std::ostream& os, const Type& v)
{
    DumpVisitor visitor(os);
    v.apply(visitor);
    return os;
}

std::ostream& operator<<(std::ostream& os, const TypeName& v)
{
    if (stream_options(os).enable_tree) {
        if (!v.name.empty()) {
            os << put_indent << "TypeName(Type) " << v.name;
            if (v.symbol) {
                os << " [" << v.symbol << "]";
            }
        }
        return os;
    } else {
        return os << v.name;
    }
}

std::ostream& operator<<(std::ostream& os, const FunctionType& v)
{
    if (stream_options(os).enable_tree) {
        os << put_indent << "FunctionType(Type)" << endl;
        os << more_indent;
        for (const auto& prm : v.params)
            os << prm;
        if (v.result_type) {
            os << put_indent << "Result" << endl;
            os << more_indent << *v.result_type << less_indent << endl;
        }
        for (const auto& ctx : v.context) {
            os << ctx << endl;
        }
        return os << less_indent;
    } else {
        if (!v.params.empty()) {
            for (const auto& prm : v.params) {
                os << prm << ' ';
            }
        }
        if (v.result_type) {
            os << "-> " << *v.result_type << " ";
        }
        if (!v.context.empty()) {
            os << "with (";
            for (const auto& ctx : v.context) {
                os << ctx;
                if (&ctx != &v.context.back())
                    os << ", ";
            }
            os << ") ";
        }
        return os;
    }
}

std::ostream& operator<<(std::ostream& os, const ListType& v)
{
    if (stream_options(os).enable_tree) {
        os << put_indent << "ListType(Type)" << endl;
        if (v.elem_type)
            os << more_indent << *v.elem_type << less_indent;
        return os;
    } else {
        os << "[";
        if (v.elem_type)
            os << *v.elem_type;
        return os << "]";
    }
}

std::ostream& operator<<(std::ostream& os, const TypeConstraint& v)
{
    if (stream_options(os).enable_tree) {
        os << put_indent << "TypeConstraint" << endl
           << more_indent << v.type_class << endl << v.type_name << less_indent;
        return os;
    } else {
        return os << v.type_class << ' ' << v.type_name;
    }
}

std::ostream& operator<<(std::ostream& os, const Reference& v)
{
    if (stream_options(os).enable_tree) {
        os << put_indent << "Reference(Expression)" << endl;
        return os << more_indent << v.identifier << less_indent;
    } else {
        return os << v.identifier;
    }
}

std::ostream& operator<<(std::ostream& os, const Call& v)
{
    if (stream_options(os).enable_tree) {
        os << put_indent << "Call(Expression)" << endl;
        os << more_indent << *v.callable;
        for (const auto& arg : v.args) {
            os << *arg;
        }
        return os << less_indent;
    } else {
        os << *v.callable;
        for (const auto& arg : v.args) {
            os << ' ' << *arg;
        }
        return os;
    }
}

std::ostream& operator<<(std::ostream& os, const OpCall& v)
{
    if (stream_options(os).enable_tree) {
        os << put_indent << "OpCall(Expression)" << endl;
        os << more_indent << v.op;
        if (v.callable)
            os << *v.callable;
        for (const auto& arg : v.args) {
            os << *arg;
        }
        return os << less_indent;
    } else {
        os << "(";
        for (const auto& arg : v.args) {
            if (&arg != &v.args.front())
                os << ' ' << v.op << ' ';
            os << *arg;
        }
        return os << ")";
    }
}

std::ostream& operator<<(std::ostream& os, const Condition& v)
{
    if (stream_options(os).enable_tree) {
        os << put_indent << "Condition(Expression)" << endl;
        os << more_indent << *v.cond << *v.then_expr << *v.else_expr;
        return os << less_indent;
    } else {
        os << "if " << *v.cond << " then " << *v.then_expr << " else " << *v.else_expr << ";";
        return os;
    }
}

std::ostream& operator<<(std::ostream& os, const Operator& v)
{
    if (stream_options(os).enable_tree) {
        return os << put_indent << "Operator " << v.to_cstr()
                  << " [L" << v.precedence() << "]" << endl;
    } else {
        return os << v.to_cstr();
    }
}

std::ostream& operator<<(std::ostream& os, const Function& v)
{
    if (stream_options(os).enable_tree) {
        os << put_indent << "Function(Expression)" << endl;
        return os << more_indent << v.type << v.body << less_indent;
    } else {
        return os << "fun " << v.type << "{" << v.body << "}";
    }
}

std::ostream& operator<<(std::ostream& os, const Expression& v)
{
    DumpVisitor visitor(os);
    v.apply(visitor);
    return os;
}

std::ostream& operator<<(std::ostream& os, const Definition& v)
{
    if (stream_options(os).enable_tree) {
        os << put_indent << "Definition(Statement)" << endl;
        os << more_indent << v.variable;
        if (v.expression)
            os << *v.expression;
        return os << less_indent;
    } else {
        os << "/*def*/ " << v.variable;
        if (v.expression)
            os << " = (" << *v.expression << ")";
        return os << ';';
    }
}

std::ostream& operator<<(std::ostream& os, const Invocation& v)
{
    if (stream_options(os).enable_tree) {
        os << put_indent << "Invocation(Statement)" << endl;
        return os << more_indent << *v.expression << less_indent;
    } else {
        return os << *v.expression;
    }
}

std::ostream& operator<<(std::ostream& os, const Return& v)
{
    if (stream_options(os).enable_tree) {
        os << put_indent << "Return(Statement)" << endl;
        return os << more_indent << *v.expression << less_indent;
    } else {
        return os << *v.expression;
    }
}

std::ostream& operator<<(std::ostream& os, const Class& v)
{
    if (stream_options(os).enable_tree) {
        os << put_indent << "Class" << endl;
        os << more_indent << v.class_name << endl;
        os << v.type_var << endl;
        for (const auto& cst : v.context)
            os << cst;
        for (const auto& def : v.defs)
            os << def;
        return os << less_indent;
    } else {
        os << "class " << v.class_name << ' ' << v.type_var;
        if (!v.context.empty()) {
            os << " (";
            for (const auto& cst : v.context) {
                os << cst;
                if (&cst != &v.context.back())
                    os << ", ";
            }
            os << ")";
        }
        os << " {" << endl << more_indent;
        for (const auto& def : v.defs)
            os << put_indent << def << endl;
        return os;
    }
}

std::ostream& operator<<(std::ostream& os, const Instance& v)
{
    if (stream_options(os).enable_tree) {
        os << put_indent << "Instance" << endl;
        os << more_indent << v.class_name << endl;
        os << *v.type_inst << endl;
        for (const auto& cst : v.context)
            os << cst;
        for (const auto& def : v.defs)
            os << def;
        return os << less_indent;
    } else {
        os << "instance " << v.class_name << ' ' << *v.type_inst;
        if (!v.context.empty()) {
            os << " (";
            for (const auto& cst : v.context) {
                os << cst;
                if (&cst != &v.context.back())
                    os << ", ";
            }
            os << ")";
        }
        os << " {" << endl << more_indent;
        for (const auto& def : v.defs)
            os << put_indent << def << endl;
        return os;
    }
}

std::ostream& operator<<(std::ostream& os, const Block& v)
{
    DumpVisitor visitor(os);
    if (stream_options(os).enable_tree) {
        os << put_indent << "Block";
        if (v.symtab != nullptr)
            os << " [" << std::hex << v.symtab << std::dec << "]";
        os << endl;
        os << more_indent;
        for (const auto& stmt : v.statements)
            stmt->apply(visitor);
        return os << less_indent;
    } else {
        for (const auto& stmt : v.statements) {
            stmt->apply(visitor);
            if (&stmt != &v.statements.back())
                os << endl;
        }
        return os;
    }
}

std::ostream& operator<<(std::ostream& os, const Module& v)
{
    if (stream_options(os).enable_tree) {
        os << put_indent << "Module" << endl;
        return os << more_indent << v.body << less_indent;
    } else {
        return os << v.body;
    }
}

}  // namespace ast


// Function

std::ostream& operator<<(std::ostream& os, const Function& f)
{
    os << f.signature() << endl;
    switch (f.kind()) {
        case Function::Kind::Normal:
            for (auto it = f.code().begin(); it != f.code().end(); it++) {
                os << ' ' << DumpInstruction{f, it} << endl;
            }
            return os;
        case Function::Kind::Generic:   return os << dump_tree << f.ast() << endl;
        case Function::Kind::Native:    return os << "<native>" << endl;
        case Function::Kind::Undefined: return os << "<undefined>" << endl;
    }
    UNREACHABLE;
}


std::ostream& operator<<(std::ostream& os, Function::Kind v)
{
    switch (v) {
        case Function::Kind::Undefined:  return os << "undefined";
        case Function::Kind::Normal:  return os << "normal";
        case Function::Kind::Generic: return os << "generic";
        case Function::Kind::Native:  return os << "native";
    }
    UNREACHABLE;
}


std::ostream& operator<<(std::ostream& os, DumpInstruction&& v)
{
    auto inum = v.pos - v.func.code().begin();
    auto opcode = static_cast<Opcode>(*v.pos);
    os << right << setw(3) << inum << "  " << left << setw(20) << opcode;
    if (opcode >= Opcode::OneArgFirst && opcode <= Opcode::OneArgLast) {
        // 1 arg
        Index arg = *(++v.pos);
        os << static_cast<int>(arg);
        switch (opcode) {
            case Opcode::LoadStatic:
                os << " (" << v.func.module().get_value(arg) << ")";
                break;
            case Opcode::LoadFunction:
            case Opcode::Call0: {
                const auto& fn = v.func.module().get_function(arg);
                os << " (" << fn.symtab().name() << ' ' << fn.signature() << ")";
                break;
            }
            case Opcode::Call1: {
                const auto& fn = v.func.module().get_imported_module(0).get_function(arg);
                os << " (" << fn.symtab().name() << ' ' << fn.signature() << ")";
                break;
            }
            default:
                break;
        }
    }
    if (opcode >= Opcode::TwoArgFirst && opcode <= Opcode::TwoArgLast) {
        // 2 args
        Index arg1 = *(++v.pos);
        Index arg2 = *(++v.pos);
        os << static_cast<int>(arg1) << ' ' << static_cast<int>(arg2);
        switch (opcode) {
            case Opcode::Call: {
                const auto& fn = v.func.module().get_imported_module(arg1).get_function(arg2);
                os << " (" << fn.symtab().name() << ' ' << fn.signature() << ")";
                break;
            }
            default:
                break;
        }
    }
    return os;
}


// Module

std::ostream& operator<<(std::ostream& os, const Module& v)
{
    os << "* " << v.num_imported_modules() << " imported modules" << endl << more_indent;
    for (size_t i = 0; i < v.num_imported_modules(); ++i)
        os << put_indent << '[' << i << "] " << v.get_imported_module(i).name() << endl;
    os << less_indent;

    os << "* " << v.num_functions() << " functions" << endl << more_indent;
    for (size_t i = 0; i < v.num_functions(); ++i) {
        const auto& f = v.get_function(i);
        os << put_indent << '[' << i << "] ";
        if (f.kind() != Function::Kind::Normal)
            os << '(' << f.kind() << ") ";
        os << f.name() << ": " << f.signature() << endl;
    }
    os << less_indent;

    os << "* " << v.num_values() << " static values" << endl << more_indent;
    for (size_t i = 0; i < v.num_values(); ++i) {
        const auto& val = v.get_value(i);
        os << put_indent << '[' << i << "] " << val << endl;
    }
    os << less_indent;

    os << "* " << v.num_types() << " types" << endl << more_indent;
    for (size_t i = 0; i < v.num_types(); ++i) {
        const auto& typ = v.get_type(i);
        os << put_indent << '[' << i << "] " << typ << endl;
    }
    os << less_indent;

    os << "* " << v.num_classes() << " type classes" << endl << more_indent;
    for (size_t i = 0; i < v.num_classes(); ++i) {
        const auto& cls = v.get_class(i);
        os << put_indent << '[' << i << "] " << cls.name();
<<<<<<< HEAD
        [[maybe_unused]] bool first = true;
=======
        bool first_typevar = true;
>>>>>>> 60fdaec5
        for (const auto& sym : cls.symtab()) {
            switch (sym.type()) {
                case Symbol::Parameter:
                    break;
                case Symbol::TypeVar:
                    assert(first_typevar);
                    (void) first_typevar;
                    first_typevar = false;
                    os << ' ' << sym.name() << endl << more_indent;
                    break;
                case Symbol::Function:
                    os << put_indent << sym.name() << ": "
                       << cls.get_function_type(sym.index()) << endl;
                    break;
                default:
                    assert(!"unexpected symbol type");
                    break;
            }
        }
        os << less_indent;
    }
    os << less_indent;

    os << "* " << v.num_instances() << " instances" << endl << more_indent;
    for (size_t i = 0; i < v.num_instances(); ++i) {
        const auto& inst = v.get_instance(i);
        os << put_indent << '[' << i << "] " << inst.class_().name()
           << ' ' << inst.type() << endl;
        os << more_indent;
        for (size_t j = 0; j < inst.num_functions(); ++j) {
            const auto fi = inst.get_function(j);
            const auto& f = v.get_function(fi);
            os << put_indent << f.name() << ": " << f.signature() << endl;
        }
        os << less_indent;
    }
    os << less_indent;

    return os;
}


// Type

std::ostream& operator<<(std::ostream& os, const TypeInfo& v)
{
    switch (v.type()) {
        case Type::Unknown:     return os << "?";
        case Type::Void:        return os << "Void";
        case Type::Bool:        return os << "Bool";
        case Type::Byte:        return os << "Byte";
        case Type::Char:        return os << "Char";
        case Type::Int32:       return os << "Int32";
        case Type::Int64:       return os << "Int64";
        case Type::Float32:     return os << "Float32";
        case Type::Float64:     return os << "Float64";
        case Type::String:      return os << "String";
        case Type::List:
            return os << "[" << v.subtypes()[0] << "]";
        case Type::Tuple: {
            os << "(";
            for (const auto& ti : v.subtypes()) {
                os << ti;
                if (&ti != &v.subtypes().back())
                    os << ", ";
            }
            return os << ")";
        }
        case Type::Function:    return os << v.signature();
        case Type::Module:      return os << "Module";
    }
    UNREACHABLE;
}


std::ostream& operator<<(std::ostream& os, const Signature& v)
{
    if (!v.nonlocals.empty()) {
        os << "{ ";
        for (auto& ti : v.nonlocals) {
            os << ti << " ";
        }
        os << "} ";
    }
    if (!v.partial.empty()) {
        os << "( ";
        for (auto& ti : v.partial) {
            os << ti << " ";
        }
        os << ") ";
    }
    if (!v.params.empty()) {
        for (auto& ti : v.params) {
            os << ti << " ";
        }
        os << "-> ";
    }
    return os << v.return_type;
}


// SymbolTable

std::ostream& operator<<(std::ostream& os, Symbol::Type v)
{
    switch (v) {
        case Symbol::Unresolved:    return os << "Unresolved";
        case Symbol::Value:         return os << "Value";
        case Symbol::Parameter:     return os << "Parameter";
        case Symbol::Nonlocal:      return os << "Nonlocal";
        case Symbol::Function:      return os << "Function";
        case Symbol::Fragment:      return os << "Fragment";
        case Symbol::Module:        return os << "Module";
        case Symbol::Instruction:   return os << "Instruction";
        case Symbol::Class:         return os << "Class";
        case Symbol::Method:        return os << "Method";
        case Symbol::Instance:      return os << "Instance";
        case Symbol::TypeName:      return os << "TypeName";
        case Symbol::TypeVar:       return os << "TypeVar";
    }
    return os;
}


std::ostream& operator<<(std::ostream& os, const SymbolPointer& v)
{
    os << v->type();
    if (v->index() != no_index)
        os << " #" << v->index();
    if (v.symtab() != nullptr)
        os << " @" << std::hex << v.symtab() << std::dec;
    if (v->ref())
        os << " -> " << v->ref();
    return os;
}


std::ostream& operator<<(std::ostream& os, const Symbol& v)
{
    os << left << setw(20) << v.name() << " "
       << left << setw(18) << v.type();
    if (v.index() != no_index)
        os << " #" << v.index();
    if (v.ref())
        os << " -> " << v.ref()->type() << " #" << v.ref()->index();
    if (v.depth() != 0)
        os << ", depth -" << v.depth();
    return os;
}


std::ostream& operator<<(std::ostream& os, const SymbolTable& v)
{
    os << put_indent << "--- " << v.name() << " ---" << endl;
    for (const auto& sym : v) {
        os << put_indent << sym << endl;
    }

    os << more_indent;
    for (const auto& child : v.children()) {
        os << child << endl;
    }
    os << less_indent;
    return os;
}


} // namespace xci::script<|MERGE_RESOLUTION|>--- conflicted
+++ resolved
@@ -639,18 +639,13 @@
     for (size_t i = 0; i < v.num_classes(); ++i) {
         const auto& cls = v.get_class(i);
         os << put_indent << '[' << i << "] " << cls.name();
-<<<<<<< HEAD
-        [[maybe_unused]] bool first = true;
-=======
-        bool first_typevar = true;
->>>>>>> 60fdaec5
+        [[maybe_unused]] bool first_typevar = true;
         for (const auto& sym : cls.symtab()) {
             switch (sym.type()) {
                 case Symbol::Parameter:
                     break;
                 case Symbol::TypeVar:
                     assert(first_typevar);
-                    (void) first_typevar;
                     first_typevar = false;
                     os << ' ' << sym.name() << endl << more_indent;
                     break;
