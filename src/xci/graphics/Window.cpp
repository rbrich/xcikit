// Window.cpp created on 2019-10-22 as part of xcikit project
// https://github.com/rbrich/xcikit
//
// Copyright 2019–2024 Radek Brich
// Licensed under the Apache License, Version 2.0 (see LICENSE file)

#include "Window.h"
#include "Renderer.h"
#include "vulkan/VulkanError.h"
#include <xci/core/log.h>

#include <SDL.h>
#include <SDL_vulkan.h>

namespace xci::graphics {

using namespace xci::core;
using namespace std::chrono;


Window::Window(Renderer& renderer) : m_renderer(renderer), m_command_buffers(renderer)
{
    m_sdl_wakeup_event = SDL_RegisterEvents(1);
}

Window::~Window()
{
    const auto vk_device = m_renderer.vk_device();
    if (vk_device != VK_NULL_HANDLE) {
        for (VkFence fence : m_cmd_buf_fences)
            vkDestroyFence(vk_device, fence, nullptr);
        for (VkSemaphore sem : m_render_semaphore)
            vkDestroySemaphore(vk_device, sem, nullptr);
        for (VkSemaphore sem : m_image_semaphore)
            vkDestroySemaphore(vk_device, sem, nullptr);
    }

    m_command_buffers.destroy();
    m_renderer.destroy_surface();

    if (m_window != nullptr)
        SDL_DestroyWindow(m_window);
}


bool Window::create(const Vec2u& size, const std::string& title)
{
    m_window = SDL_CreateWindow(title.c_str(),
        int(size.x), int(size.y),
        SDL_WINDOW_RESIZABLE | SDL_WINDOW_VULKAN | SDL_WINDOW_HIGH_PIXEL_DENSITY);
    if (!m_window) {
        log::error("{} failed: {}", "SDL_CreateWindow", SDL_GetError());
        return false;
    }

    // This is a workaround for https://github.com/libsdl-org/SDL/issues/1059
    SDL_SetEventFilter([](void* data, SDL_Event* event){
        if (event->type == SDL_EVENT_WINDOW_PIXEL_SIZE_CHANGED) {
            auto self = (Window*) data;
            self->handle_event(*event);
            return 0;
        }
        return 1;
    }, this);

    return m_renderer.create_surface(m_window);
}


void Window::display()
{
    setup_view();

    auto t_last = steady_clock::now();
    while (!m_quit) {
        if (m_update_cb) {
            auto t_now = steady_clock::now();
            m_update_cb(m_view, t_now - t_last);
            t_last = t_now;
        }
        switch (m_refresh_mode) {
            case RefreshMode::OnDemand:
            case RefreshMode::OnEvent:
                if (m_refresh_mode == RefreshMode::OnEvent || m_view.pop_refresh())
                    draw();
                if (m_timeout == 0us) {
                    SDL_Event event;
                    if (SDL_WaitEvent(&event))
                        handle_event(event);
                } else {
                    SDL_Event event;
                    if (SDL_WaitEventTimeout(&event, int(m_timeout.count()) / 1000))
                        handle_event(event);
                    if (m_clear_timeout)
                        m_timeout = 0us;
                }
                break;
            case RefreshMode::Periodic: {
                draw();
                SDL_Event event;
                while (SDL_PollEvent(&event)) {
                    handle_event(event);
                }
                break;
            }
        }
    }
    vkDeviceWaitIdle(m_renderer.vk_device());
}


void Window::wakeup() const
{
    SDL_Event event {
        .type = m_sdl_wakeup_event
    };
    if (SDL_PushEvent(&event) < 0) {
        log::error("{} failed: {}", "SDL_PushEvent", SDL_GetError());
    }
}


void Window::close()
{
    m_quit = true;
    wakeup();
}


void Window::set_fullscreen(bool fullscreen)
{
    m_fullscreen = fullscreen;
    auto fullscreen_mode = m_fullscreen_mode;
    if (fullscreen_mode == FullscreenMode::Default) {
        fullscreen_mode = FullscreenMode::Desktop;
    }

    if (fullscreen_mode == FullscreenMode::BorderlessWindow) {
        if (m_fullscreen) {
            SDL_SetWindowBordered(m_window, SDL_FALSE);
            SDL_MaximizeWindow(m_window);
        } else {
            SDL_RestoreWindow(m_window);
            SDL_SetWindowBordered(m_window, SDL_TRUE);
        }
        return;
    }

    if (m_fullscreen && fullscreen_mode == FullscreenMode::Exclusive) {
        const SDL_DisplayMode* video_mode = SDL_GetDesktopDisplayMode(SDL_GetDisplayForWindow(m_window));
        if (video_mode != nullptr) {
            SDL_SetWindowFullscreenMode(m_window, video_mode);
        }
    } else {
        SDL_SetWindowFullscreenMode(m_window, nullptr);
    }

    if (SDL_SetWindowFullscreen(m_window, m_fullscreen ? SDL_WINDOW_FULLSCREEN : 0) != 0) {
        log::error("{} failed: {}", "SDL_SetWindowFullscreen", SDL_GetError());
    }
}


Vec2u Window::get_size() const
{
    Vec2i size;
    SDL_GetWindowSize(m_window, &size.x, &size.y);
    return Vec2u{size};
}


bool Window::set_clipboard_text(const std::string& text) const
{
    if (SDL_SetClipboardText(text.c_str()) != 0) {
        log::error("{} failed: {}", "SDL_SetClipboardText", SDL_GetError());
        return false;
    }
    return true;
}


std::string Window::get_clipboard_text() const
{
    char* text = SDL_GetClipboardText();
    std::string res(text);
    SDL_free(text);
    return res;
}


void Window::set_draw_callback(Window::DrawCallback draw_cb)
{
    m_draw_cb = std::move(draw_cb);
}


void Window::set_clear_color(Color color)
{
    LinearColor c(color);
    m_renderer.swapchain().attachments().set_clear_color_value(0, {c.r, c.g, c.b, c.a});
}


void Window::set_refresh_timeout(std::chrono::microseconds timeout,
                                       bool periodic)
{
    m_timeout = timeout;
    m_clear_timeout = !periodic;
}


void Window::set_view_origin(ViewOrigin origin)
{
    m_view.set_origin(origin);
}


void Window::set_debug_flags(View::DebugFlags flags)
{
    m_view.set_debug_flags(flags);
}


Renderer& Window::renderer() const
{
    return m_renderer;
}


void Window::setup_view()
{
    auto fsize = m_renderer.vk_image_extent();
    m_view.set_framebuffer_size({float(fsize.width), float(fsize.height)});

    const auto sc_size = get_size();
    m_view.set_screen_size({float(sc_size.x), float(sc_size.y)});
    if (m_size_cb)
        m_size_cb(m_view);

    create_command_buffers();
}


static Key translate_sdl_keycode(SDL_Keycode key)
{
    // Printable keys
    if (key >= SDLK_0 && key <= SDLK_9)
        return Key(key - SDLK_0 + int(Key::Num0));
    if (key >= SDLK_a && key <= SDLK_z)
        return Key(key - SDLK_a + int(Key::A));

    // Function keys
    if (key >= SDLK_F1 && key <= SDLK_F12)
        return Key(key - SDLK_F1 + int(Key::F1));

    switch (key) {
        // Printable keys (continued)
        case SDLK_SPACE: return Key::Space;
        case SDLK_QUOTE: return Key::Apostrophe;
        case SDLK_COMMA: return Key::Comma;
        case SDLK_MINUS: return Key::Minus;
        case SDLK_PERIOD: return Key::Period;
        case SDLK_SLASH: return Key::Slash;
        case SDLK_SEMICOLON: return Key::Semicolon;
        case SDLK_EQUALS: return Key::Equal;
        case SDLK_BACKQUOTE: return Key::Backtick;
        case SDLK_LEFTBRACKET: return Key::LeftBracket;
        case SDLK_BACKSLASH: return Key::Backslash;
        case SDLK_RIGHTBRACKET: return Key::RightBracket;
        // Function keys (continued)
        case SDLK_ESCAPE: return Key::Escape;
        case SDLK_RETURN: return Key::Return;
        case SDLK_BACKSPACE: return Key::Backspace;
        case SDLK_TAB: return Key::Tab;
        case SDLK_INSERT: return Key::Insert;
        case SDLK_DELETE: return Key::Delete;
        case SDLK_HOME: return Key::Home;
        case SDLK_END: return Key::End;
        case SDLK_PAGEUP: return Key::PageUp;
        case SDLK_PAGEDOWN: return Key::PageDown;
        case SDLK_LEFT: return Key::Left;
        case SDLK_RIGHT: return Key::Right;
        case SDLK_UP: return Key::Up;
        case SDLK_DOWN: return Key::Down;
        case SDLK_CAPSLOCK: return Key::CapsLock;
        case SDLK_SCROLLLOCK: return Key::ScrollLock;
        case SDLK_NUMLOCKCLEAR: return Key::NumLock;
        case SDLK_PRINTSCREEN: return Key::PrintScreen;
        case SDLK_PAUSE: return Key::Pause;
        // Keypad
        case SDLK_KP_0: return Key::Keypad0;
        case SDLK_KP_1: return Key::Keypad1;
        case SDLK_KP_2: return Key::Keypad2;
        case SDLK_KP_3: return Key::Keypad3;
        case SDLK_KP_4: return Key::Keypad4;
        case SDLK_KP_5: return Key::Keypad5;
        case SDLK_KP_6: return Key::Keypad6;
        case SDLK_KP_7: return Key::Keypad7;
        case SDLK_KP_8: return Key::Keypad8;
        case SDLK_KP_9: return Key::Keypad9;
        case SDLK_KP_PLUS: return Key::KeypadPlus;
        case SDLK_KP_MINUS: return Key::KeypadMinus;
        case SDLK_KP_MULTIPLY: return Key::KeypadMultiply;
        case SDLK_KP_DIVIDE: return Key::KeypadDivide;
        case SDLK_KP_DECIMAL: return Key::KeypadDecimalPoint;
        case SDLK_KP_ENTER: return Key::KeypadEnter;
        // Modifier keys
        case SDLK_LSHIFT: return Key::LeftShift;
        case SDLK_RSHIFT: return Key::RightShift;
        case SDLK_LCTRL: return Key::LeftControl;
        case SDLK_RCTRL: return Key::RightControl;
        case SDLK_LALT: return Key::LeftAlt;
        case SDLK_RALT: return Key::RightAlt;
        case SDLK_LGUI: return Key::LeftSuper;
        case SDLK_RGUI: return Key::RightSuper;
        case SDLK_MENU: return Key::Menu;
        // Unknown keys
        case SDLK_UNKNOWN: return Key::Unknown;
        default:
            log::debug("GlWindow: unknown key: {}", key);
            return Key::Unknown; break;
    }
}


static MouseButton translate_sdl_mouse_button(uint8_t button)
{
    switch (button) {
        case SDL_BUTTON_LEFT: return MouseButton::Left;
        case SDL_BUTTON_RIGHT: return MouseButton::Right;
        case SDL_BUTTON_MIDDLE: return MouseButton::Middle;
        case SDL_BUTTON_X1: return MouseButton::Ext1;
        case SDL_BUTTON_X2: return MouseButton::Ext2;
        default:
            assert(false);
            return MouseButton(button);
    }
}


void Window::handle_event(const SDL_Event& event)
{
    switch (event.type) {
<<<<<<< HEAD
        case SDL_EVENT_WINDOW_CLOSE_REQUESTED:
            m_quit = true;
            break;
=======
        case SDL_QUIT:
            TRACE("SDL quit event");
            m_quit = true;
            break;

        case SDL_WINDOWEVENT:
            switch (event.window.event) {
                case SDL_WINDOWEVENT_NONE:  // from wakeup()
                    TRACE("Window wakeup event: {}", event.window.event);
                    break;

                case SDL_WINDOWEVENT_CLOSE:
                    m_quit = true;
                    break;

                #if SDL_VERSION_ATLEAST(2,0,18)
                case SDL_WINDOWEVENT_DISPLAY_CHANGED:
                #endif
                case SDL_WINDOWEVENT_SIZE_CHANGED: {
                    TRACE("Window display or size changed: {}", event.window.event);
                    resize_framebuffer();
                    draw();
                    break;
                }
>>>>>>> e15240d4

        case SDL_EVENT_WINDOW_DISPLAY_CHANGED:
        case SDL_EVENT_WINDOW_PIXEL_SIZE_CHANGED: {
            TRACE("Window display or size changed ({})", event.type);
            resize_framebuffer();
            draw();
            break;
        }

        case SDL_EVENT_WINDOW_MAXIMIZED:
        case SDL_EVENT_WINDOW_RESTORED:
        case SDL_EVENT_WINDOW_EXPOSED:
        case SDL_EVENT_WINDOW_SHOWN:
            TRACE("Window refresh event: ({})", event.type);
            m_view.refresh();
            break;

        case SDL_EVENT_KEY_DOWN:
        case SDL_EVENT_KEY_UP:
            if (m_key_cb) {
                Key ev_key = translate_sdl_keycode(event.key.keysym.sym);
                Action action = event.key.state == SDL_PRESSED ? Action::Press : Action::Release;
                if (event.key.repeat)
                    action = Action::Repeat;
                const ModKey mod = {
                    bool(event.key.keysym.mod & SDL_KMOD_SHIFT),
                    bool(event.key.keysym.mod & SDL_KMOD_CTRL),
                    bool(event.key.keysym.mod & SDL_KMOD_ALT),
                    bool(event.key.keysym.mod & SDL_KMOD_GUI),
                };
                m_key_cb(m_view, KeyEvent{ev_key, mod, action});
            }
            break;

        case SDL_EVENT_TEXT_INPUT:
            if (m_text_cb) {
                TextInputEvent ev{};
                std::memcpy(ev.text, event.text.text,
                            std::min(sizeof(ev.text), sizeof(event.text.text)));
                m_text_cb(m_view, ev);
            }
            break;

        case SDL_EVENT_TEXT_EDITING:
            if (m_text_cb) {
                TextInputEvent ev{};
                std::memcpy(ev.text, event.edit.text,
                            std::min(sizeof(ev.text), sizeof(event.edit.text)));
                ev.edit_cursor = event.edit.start;
                ev.edit_length = event.edit.length;
                m_text_cb(m_view, ev);
            }
            break;

        case SDL_EVENT_MOUSE_MOTION:
            if (m_mpos_cb) {
                const auto pos = m_view.px_to_fb(ScreenCoords{float(event.motion.x), float(event.motion.y)})
                                 - m_view.framebuffer_origin();
                const ScreenCoords rel {float(event.motion.xrel), float(event.motion.yrel)};
                m_mpos_cb(m_view, MousePosEvent{pos, rel});
            }
            break;

        case SDL_EVENT_MOUSE_BUTTON_DOWN:
        case SDL_EVENT_MOUSE_BUTTON_UP:
            if (m_mbtn_cb) {
                const auto pos = m_view.px_to_fb(ScreenCoords{float(event.button.x), float(event.button.y)})
                                 - m_view.framebuffer_origin();
                const Action action = event.button.state == SDL_PRESSED ? Action::Press : Action::Release;
                const MouseButton button = translate_sdl_mouse_button(event.button.button);
                m_mbtn_cb(m_view, MouseBtnEvent{button, action, pos});
            }
            break;

        case SDL_EVENT_MOUSE_WHEEL:
            if (m_scroll_cb) {
                m_scroll_cb(m_view, ScrollEvent{{float(event.wheel.x), float(event.wheel.y)}});
            }
            break;

        case SDL_EVENT_USER:
            assert(event.type == m_sdl_wakeup_event);
            TRACE("Window wakeup event");
            break;

        default:
            log::debug("SDL event not handled: {}", event.type);
            break;
    }
}


void Window::create_command_buffers()
{
    m_command_buffers.create(m_renderer.vk_command_pool(), cmd_buf_count);

    const VkFenceCreateInfo fence_ci {
            .sType = VK_STRUCTURE_TYPE_FENCE_CREATE_INFO,
            .flags = VK_FENCE_CREATE_SIGNALED_BIT,
    };
    const VkSemaphoreCreateInfo semaphore_ci = {
            .sType = VK_STRUCTURE_TYPE_SEMAPHORE_CREATE_INFO,
    };
    for (size_t i = 0; i < cmd_buf_count; ++i) {
        VK_TRY("vkCreateFence",
                vkCreateFence(m_renderer.vk_device(), &fence_ci,
                        nullptr, &m_cmd_buf_fences[i]));
        VK_TRY("vkCreateSemaphore",
                vkCreateSemaphore(m_renderer.vk_device(), &semaphore_ci,
                        nullptr, &m_image_semaphore[i]));
        VK_TRY("vkCreateSemaphore",
                vkCreateSemaphore(m_renderer.vk_device(), &semaphore_ci,
                        nullptr, &m_render_semaphore[i]));
    }
}


void Window::finish_draw()
{
    if (m_draw_finished)
        return;
    m_draw_finished = true;

    vkDeviceWaitIdle(m_renderer.vk_device());

    m_command_buffers.reset();
}


void Window::resize_framebuffer()
{
    int fb_width, fb_height;
    SDL_GetWindowSizeInPixels(m_window, &fb_width, &fb_height);

    const VkExtent2D fb_size {uint32_t(fb_width), uint32_t(fb_height)};
    m_renderer.reset_framebuffer(fb_size);

    const auto& actual_size = m_renderer.vk_image_extent();  // normally the same
    m_view.set_framebuffer_size({float(actual_size.width), float(actual_size.height)});

    const auto sc_size = get_size();
    m_view.set_screen_size({float(sc_size.x), float(sc_size.y)});

    if (m_size_cb)
        m_size_cb(m_view);
}


void Window::draw()
{
    VK_TRY("vkWaitForFences",
            vkWaitForFences(m_renderer.vk_device(),
                    1, &m_cmd_buf_fences[m_current_cmd_buf], VK_TRUE, UINT64_MAX));
    VK_TRY("vkResetFences",
            vkResetFences(m_renderer.vk_device(),
                    1, &m_cmd_buf_fences[m_current_cmd_buf]));

    uint32_t image_index;
    auto rc = vkAcquireNextImageKHR(m_renderer.vk_device(),
            m_renderer.vk_swapchain(), UINT64_MAX,
            m_image_semaphore[m_current_cmd_buf],
            VK_NULL_HANDLE, &image_index);
    if (rc == VK_ERROR_OUT_OF_DATE_KHR) {
        m_renderer.reset_framebuffer();
        wakeup();
        return;
    }
    if (rc != VK_SUCCESS && rc != VK_SUBOPTIMAL_KHR) {
        // VK_SUBOPTIMAL_KHR handled later with vkQueuePresentKHR
        log::error("vkAcquireNextImageKHR failed: {}", int(rc));
        return;
    }

    {
        m_command_buffers[m_current_cmd_buf].release_resources();

        auto& cmd_buf = m_command_buffers[m_current_cmd_buf];
        cmd_buf.begin();
        m_command_buffers.trigger_callbacks(CommandBuffers::Event::Init, m_current_cmd_buf, image_index);

        auto clear_values = m_renderer.swapchain().attachments().vk_clear_values();

        const VkRenderPassBeginInfo render_pass_info = {
                .sType = VK_STRUCTURE_TYPE_RENDER_PASS_BEGIN_INFO,
                .renderPass = m_renderer.vk_render_pass(),
                .framebuffer = m_renderer.vk_framebuffer(image_index),
                .renderArea = {
                        .offset = {0, 0},
                        .extent = m_renderer.vk_image_extent(),
                },
                .clearValueCount = (uint32_t) clear_values.size(),
                .pClearValues = clear_values.data(),
        };
        vkCmdBeginRenderPass(cmd_buf.vk(), &render_pass_info,
                VK_SUBPASS_CONTENTS_INLINE);

        // Set viewport
        cmd_buf.set_viewport(Vec2f(m_view.framebuffer_size()), false);

        if (m_draw_cb)
            m_draw_cb(m_view);

        vkCmdEndRenderPass(cmd_buf.vk());

        m_command_buffers.trigger_callbacks(CommandBuffers::Event::Finish, m_current_cmd_buf, image_index);
        cmd_buf.end();

        cmd_buf.submit(m_renderer.vk_queue(),
                       m_image_semaphore[m_current_cmd_buf],
                       VK_PIPELINE_STAGE_COLOR_ATTACHMENT_OUTPUT_BIT,
                       m_render_semaphore[m_current_cmd_buf],
                       m_cmd_buf_fences[m_current_cmd_buf]);
    }

    VkSwapchainKHR swapchains[] = {m_renderer.vk_swapchain()};
    const VkPresentInfoKHR present_info = {
            .sType = VK_STRUCTURE_TYPE_PRESENT_INFO_KHR,
            .waitSemaphoreCount = 1,
            .pWaitSemaphores = &m_render_semaphore[m_current_cmd_buf],
            .swapchainCount = 1,
            .pSwapchains = swapchains,
            .pImageIndices = &image_index,
    };
    rc = vkQueuePresentKHR(m_renderer.vk_queue(), &present_info);
    if (rc == VK_ERROR_OUT_OF_DATE_KHR || rc == VK_SUBOPTIMAL_KHR)
        m_renderer.reset_framebuffer();
    else if (rc != VK_SUCCESS)
        log::error("vkQueuePresentKHR failed: {}", int(rc));

    m_current_cmd_buf = (m_current_cmd_buf + 1) % cmd_buf_count;
    m_draw_finished = false;
}


} // namespace xci::graphics<|MERGE_RESOLUTION|>--- conflicted
+++ resolved
@@ -341,36 +341,14 @@
 void Window::handle_event(const SDL_Event& event)
 {
     switch (event.type) {
-<<<<<<< HEAD
-        case SDL_EVENT_WINDOW_CLOSE_REQUESTED:
-            m_quit = true;
-            break;
-=======
         case SDL_QUIT:
             TRACE("SDL quit event");
             m_quit = true;
             break;
 
-        case SDL_WINDOWEVENT:
-            switch (event.window.event) {
-                case SDL_WINDOWEVENT_NONE:  // from wakeup()
-                    TRACE("Window wakeup event: {}", event.window.event);
-                    break;
-
-                case SDL_WINDOWEVENT_CLOSE:
-                    m_quit = true;
-                    break;
-
-                #if SDL_VERSION_ATLEAST(2,0,18)
-                case SDL_WINDOWEVENT_DISPLAY_CHANGED:
-                #endif
-                case SDL_WINDOWEVENT_SIZE_CHANGED: {
-                    TRACE("Window display or size changed: {}", event.window.event);
-                    resize_framebuffer();
-                    draw();
-                    break;
-                }
->>>>>>> e15240d4
+        case SDL_EVENT_WINDOW_CLOSE_REQUESTED:
+            m_quit = true;
+            break;
 
         case SDL_EVENT_WINDOW_DISPLAY_CHANGED:
         case SDL_EVENT_WINDOW_PIXEL_SIZE_CHANGED: {
